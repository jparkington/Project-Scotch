'''
Author:        James Parkington
Created Date:  3/26/2023
Modified Date: 4/24/2023

File containing the implementation of the Matcher class for comparing user-inputted
positions with a database of existing games and returning the best matching games
and relevant information in a chess game analysis tool.
'''

from Parser      import *
from Utilities   import *
from typing      import *
import itertools as it
<<<<<<< HEAD
=======
import pandas    as pd
>>>>>>> 288708dc

class Matcher:
    '''
    Matcher class for comparing user-inputted positions with a database of existing games and returning the best
    matching games and relevant information in a chess game analysis tool.

    Attributes:
<<<<<<< HEAD
        files       (Utility): A Utility object containing the pq_dir and pq_name for finding the games for comparison.
        parser      (Parser):  A Parser object containing a game to be compared against a Parquet storage of games.
        positions   (List):    The sequence of Position objects captured within the supplied Parser object.
        match       (Tuple):   A tuple with a Parser object, coordinates, and sequence for the game with the longest matching sequence to parser.
        exact_match (bool):    Whether or not the submitted parser already matches a game in storage.
        games       (Dict):    Contains game ids as keys and their corresponding DataFrames as values using the Parquet source from files.

    Methods:
=======
        parser       (Parser): A Parser object containing a game to be compared against a Parquet storage of games.
        parquet_name (str):    The name of the Parquet file containing the stored games.
        parquet_dir  (str):    The directory in which the Parquet file is stored.
        games        (Dict):   Contains game ids as keys and their corresponding DataFrames as values
        match        (Tuple):  A tuple with a Parser object, coordinates, and sequence for the game with the longest matching sequence to parser.

    Methods:
        load_games(): Loads games from the Parquet file into a pandas DataFrame.
>>>>>>> 288708dc
        find_match(): Finds the best matching game based on the longest sequence of matching moves.
        __str__():    Returns a formatted string describing the best matching game and the longest matching sequence.
        __call__():   Executes find_match and optionally prints the result.
    '''

    def __init__(self,
<<<<<<< HEAD
                 files:  Utility,
                 parser: Parser):
        
        self.parser      = parser
        self.positions   = parser.get_positions()
        self.match       = None
        self.exact_match = False
        self.storage     = files.from_parquet(columns = ['id', 'bitboards', 'pgn'])

    def get_parser(self):
        return self.parser
    
    def get_positions(self):
        return self.positions
    
    def get_match(self):
        return self.match

    def get_exact_match(self):
        return self.exact_match
    
    def set_parser(self, parser):
        self.parser = parser

    def set_positions(self, positions):
        self.positions = positions
=======
                 parser:         Parser,
                 parquet_name:   Optional[str] = None, 
                 parquet_dir:    Optional[str] = None):
        
        self.parser       = parser
        self.parquet_name = parquet_name
        self.parquet_dir  = parquet_dir
        self.games        = {id: df for id, df in self.load_games().groupby('id')}
        self.match        = None

    def get_parser(self):
        return self.parser
>>>>>>> 288708dc

    def set_match(self, parser, indices, seq):
        self.match = (parser, indices, seq)

    def set_exact_match(self, exact_match):
        self.exact_match = exact_match
    
<<<<<<< HEAD
    
    def find_match(self) -> Tuple[Optional[Parser], Optional[List[Tuple[int, int]]], int]:
        '''
        Finds the best matching game based on the longest sequence of matching moves.
=======
    def get_match(self):
        return self.match
    
    def set_parser(self, parser):
        self.parser = parser
>>>>>>> 288708dc

        Returns:
            A tuple containing a Parser object of the best-matching PGN string, a list of 2 tuples for the start
            and end indices of the matching sequence, and the maximum sequence length. If no matching games are
            found, returns (None, None, 0).

        Variables:
            i - index of the position in the user's game
            j - index of the position in the loaded game
            g - DataFrame containing rows of the loaded game with a specific id

        Steps:
            1. Create a dictionary 'games' containing game ids as keys and their corresponding DataFrames as values.
            2. Get the positions from the user's game using the parser.
            3. Define the 'find_sequences' generator, which finds the longest matching sequence of positions between the user's game and all loaded games.
            4. Use itertools.product to create a Cartesian product of games' items, positions, and games.
            5. Iterate through the Cartesian product and calculate the longest continuous matching sequence of bitboards using itertools.takewhile.
            6. Yield the PGN string of the game, and the indices of the matching sequence in the user's game and the loaded game.
            7. Find the best match by selecting the game with the longest sequence.
        '''

        if self.storage is None:
            print("No storage available. Matching algorithms only work with a storage component. Proceeding to navigate through the submitted game.")
            return self.set_match(None, None, 0)

<<<<<<< HEAD
        positions     = self.get_positions()
        unique_ids    = set(self.storage['id'])
        games         = {id: self.storage.groupby('id').get_group(id).compute() for id in unique_ids}
        num_positions = len(positions)
        num_games     = len(games)

        game_id = self.parser.generate_id(self.positions)
        if game_id in games:
            self.handle_exact_match(Parser(games[game_id].iloc[0]['pgn'], False))
            self.set_exact_match(True)
            return self.set_match(None, None, 0)
=======
    def set_match(self, match):
        self.match = Parser(match[0], False), match[1], match[2]


    def load_games(self) -> pd.DataFrame:
        '''
        Loads games from the Parquet file into a pandas DataFrame, so long as they have at least one matching position.
>>>>>>> 288708dc

        def find_sequences():
            for g, i, j in it.product(games.values(), range(num_positions), range(num_games)):
                if j >= len(g):
                    continue

                seq = sum(1 for _ in it.takewhile(lambda ij: positions[ij[0]].get_bitboard_integers() == g.loc[ij[1]]['bitboards'].tolist(),
                          zip(it.count(i), it.count(j))))

                yield g.iloc[0]['pgn'], [(i, i + seq - 1), (j, j + seq - 1)], seq

                if len(positions) - i <= seq:
                    break

        best_seq = max(find_sequences(), key = lambda x: x[2])
        self.set_match(Parser(best_seq[0], False), best_seq[1], best_seq[2])

    
    def handle_exact_match(self, 
                           parser:  Parser):
        '''
        Handles exact matches by printing a message with relevant information about the matching game.
        '''
<<<<<<< HEAD

        metadata = parser.get_metadata()
        print(f"This game is an exact match of {metadata.get('White', '')} vs. {metadata.get('Black', '')} in {metadata.get('Date', '').split('.')[0]} in our database.")
    

    def __str__(self) -> str:
=======
        
        return from_parquet(self.get_parquet_name(), self.get_parquet_dir())
    
    
    def find_match(self) -> Tuple[Optional[Parser], Optional[List[Tuple[int, int]]], int]:
>>>>>>> 288708dc
        '''
        Returns a formatted string describing the best matching game and the longest matching sequence.

        Returns:
<<<<<<< HEAD
            str: A string describing the best matching game and the longest matching sequence. If no matching games
                 are found, returns "No matching games found."
        '''

        match_info = self.get_match()
        if not match_info[0]: return "No matching games found."

        positions   = self.get_positions()
        metadata    = match_info[0].get_metadata()
        start_match = positions[match_info[1][0][0]]
        start_move  = start_match.get_move_number()
        end_match   = positions[match_info[1][0][1]]

        return (f"Your closest game match is {metadata.get('White', '')} vs. {metadata.get('Black', '')} in {metadata.get('Date', '').split('.')[0]}."
                f" The longest matching sequence starts{(' from the beginning' if start_move == 0 else f' with {start_match.get_move_notation()} at move {start_move}')}"
                f" and continues for {match_info[2]} ply to {end_match.get_move_notation()} at move {end_match.get_move_number()}.")
    

    def __call__(self, 
                 print_result: bool = True):
        '''
        Executes find_match and optionally prints the result.

=======
            A tuple containing a Parser object of the best-matching PGN string, a list of 2 tuples for the start
            and end indices of the matching sequence, and the maximum sequence length. If no matching games are
            found, returns (None, None, 0).

        Variables:
            i - index of the position in the user's game
            j - index of the position in the loaded game
            g - DataFrame containing rows of the loaded game with a specific id

        Steps:
            1. Create a dictionary 'games' containing game ids as keys and their corresponding DataFrames as values.
            2. Get the positions from the user's game using the parser.
            3. Define the 'find_sequences' generator, which finds the longest matching sequence of positions between the user's game and all loaded games.
            4. Use itertools.product to create a Cartesian product of games' items, positions, and games.
            5. Iterate through the Cartesian product and calculate the longest continuous matching sequence of bitboards using itertools.takewhile.
            6. Yield the PGN string of the game, and the indices of the matching sequence in the user's game and the loaded game.
            7. Find the best match by selecting the game with the longest sequence.
        '''

        positions     = self.parser.get_positions()
        num_positions = len(positions)
        num_games     = len(self.games)

        def find_sequences():
            for g, i, j in it.product(self.games.values(), range(num_positions), range(num_games)):
                if j >= len(g):
                    continue

                seq = sum(1 for _ in it.takewhile(lambda ij: positions[ij[0]].get_bitboard_integers() == g.loc[ij[1]]['bitboards'].tolist(),
                                                 zip(it.count(i), it.count(j))))

                yield g.iloc[0]['pgn'], [(i, i + seq - 1), (j, j + seq - 1)], seq

                if len(positions) - i <= seq:
                    break

        self.set_match(max(find_sequences(), key = lambda x: x[2], default = (None, None, 0)))
    

    def __str__(self) -> str:
        '''
        Returns a formatted string describing the best matching game and the longest matching sequence.

        Returns:
            str: A string describing the best matching game and the longest matching sequence. If no matching games
                 are found, returns "No matching games found."
        '''

        match_info = self.get_match()
        if not match_info[0]: return "No matching games found."

        positions      = self.parser.get_positions()
        metadata       = match_info[0].get_metadata()
        start_match = positions[match_info[1][0][0]]
        start_move  = start_match.get_move_number()
        end_match   = positions[match_info[1][0][1]]
        # position.get_move_notation()
        return (f"Your closest game match is {metadata.get('White', '')} vs. {metadata.get('Black', '')} in {metadata.get('Date', '').split('.')[0]}."
                f" The longest matching sequence starts{(' from the beginning' if start_move == 0 else f' with {start_match.get_move_notation()} at move {start_move}')}"
                f" and continues for {match_info[2]} ply to {end_match.get_move_notation()} at move {end_match.get_move_number()}.")
    
# series of {match_info[2]} ply
    def __call__(self, 
                 print_result: bool = True):
        '''
        Executes find_match and optionally prints the result.

>>>>>>> 288708dc
        Args:
            print_result (bool, optional): If True, prints the result to the terminal. Defaults to True.
        '''

        self.find_match()
<<<<<<< HEAD
        if print_result and not self.get_exact_match: print(self)
=======
        if print_result: print(self)
>>>>>>> 288708dc
        return self.get_match()<|MERGE_RESOLUTION|>--- conflicted
+++ resolved
@@ -12,10 +12,6 @@
 from Utilities   import *
 from typing      import *
 import itertools as it
-<<<<<<< HEAD
-=======
-import pandas    as pd
->>>>>>> 288708dc
 
 class Matcher:
     '''
@@ -23,32 +19,20 @@
     matching games and relevant information in a chess game analysis tool.
 
     Attributes:
-<<<<<<< HEAD
-        files       (Utility): A Utility object containing the pq_dir and pq_name for finding the games for comparison.
-        parser      (Parser):  A Parser object containing a game to be compared against a Parquet storage of games.
-        positions   (List):    The sequence of Position objects captured within the supplied Parser object.
-        match       (Tuple):   A tuple with a Parser object, coordinates, and sequence for the game with the longest matching sequence to parser.
-        exact_match (bool):    Whether or not the submitted parser already matches a game in storage.
-        games       (Dict):    Contains game ids as keys and their corresponding DataFrames as values using the Parquet source from files.
+        files       (Utility):   A Utility object containing the pq_dir and pq_name for finding the games for comparison.
+        parser      (Parser):    A Parser object containing a game to be compared against a Parquet storage of games.
+        positions   (List):      The sequence of Position objects captured within the supplied Parser object.
+        match       (Tuple):     A tuple with a Parser object, coordinates, and sequence for the game with the longest matching sequence to parser.
+        exact_match (bool):      Whether or not the submitted parser already matches a game in storage.
+        storage     (DataFrame): Contains a large DataFrame of all games in Storage.
 
     Methods:
-=======
-        parser       (Parser): A Parser object containing a game to be compared against a Parquet storage of games.
-        parquet_name (str):    The name of the Parquet file containing the stored games.
-        parquet_dir  (str):    The directory in which the Parquet file is stored.
-        games        (Dict):   Contains game ids as keys and their corresponding DataFrames as values
-        match        (Tuple):  A tuple with a Parser object, coordinates, and sequence for the game with the longest matching sequence to parser.
-
-    Methods:
-        load_games(): Loads games from the Parquet file into a pandas DataFrame.
->>>>>>> 288708dc
         find_match(): Finds the best matching game based on the longest sequence of matching moves.
         __str__():    Returns a formatted string describing the best matching game and the longest matching sequence.
         __call__():   Executes find_match and optionally prints the result.
     '''
 
     def __init__(self,
-<<<<<<< HEAD
                  files:  Utility,
                  parser: Parser):
         
@@ -75,20 +59,6 @@
 
     def set_positions(self, positions):
         self.positions = positions
-=======
-                 parser:         Parser,
-                 parquet_name:   Optional[str] = None, 
-                 parquet_dir:    Optional[str] = None):
-        
-        self.parser       = parser
-        self.parquet_name = parquet_name
-        self.parquet_dir  = parquet_dir
-        self.games        = {id: df for id, df in self.load_games().groupby('id')}
-        self.match        = None
-
-    def get_parser(self):
-        return self.parser
->>>>>>> 288708dc
 
     def set_match(self, parser, indices, seq):
         self.match = (parser, indices, seq)
@@ -96,18 +66,10 @@
     def set_exact_match(self, exact_match):
         self.exact_match = exact_match
     
-<<<<<<< HEAD
     
     def find_match(self) -> Tuple[Optional[Parser], Optional[List[Tuple[int, int]]], int]:
         '''
         Finds the best matching game based on the longest sequence of matching moves.
-=======
-    def get_match(self):
-        return self.match
-    
-    def set_parser(self, parser):
-        self.parser = parser
->>>>>>> 288708dc
 
         Returns:
             A tuple containing a Parser object of the best-matching PGN string, a list of 2 tuples for the start
@@ -133,7 +95,6 @@
             print("No storage available. Matching algorithms only work with a storage component. Proceeding to navigate through the submitted game.")
             return self.set_match(None, None, 0)
 
-<<<<<<< HEAD
         positions     = self.get_positions()
         unique_ids    = set(self.storage['id'])
         games         = {id: self.storage.groupby('id').get_group(id).compute() for id in unique_ids}
@@ -145,15 +106,6 @@
             self.handle_exact_match(Parser(games[game_id].iloc[0]['pgn'], False))
             self.set_exact_match(True)
             return self.set_match(None, None, 0)
-=======
-    def set_match(self, match):
-        self.match = Parser(match[0], False), match[1], match[2]
-
-
-    def load_games(self) -> pd.DataFrame:
-        '''
-        Loads games from the Parquet file into a pandas DataFrame, so long as they have at least one matching position.
->>>>>>> 288708dc
 
         def find_sequences():
             for g, i, j in it.product(games.values(), range(num_positions), range(num_games)):
@@ -177,25 +129,16 @@
         '''
         Handles exact matches by printing a message with relevant information about the matching game.
         '''
-<<<<<<< HEAD
 
         metadata = parser.get_metadata()
         print(f"This game is an exact match of {metadata.get('White', '')} vs. {metadata.get('Black', '')} in {metadata.get('Date', '').split('.')[0]} in our database.")
     
 
     def __str__(self) -> str:
-=======
-        
-        return from_parquet(self.get_parquet_name(), self.get_parquet_dir())
-    
-    
-    def find_match(self) -> Tuple[Optional[Parser], Optional[List[Tuple[int, int]]], int]:
->>>>>>> 288708dc
         '''
         Returns a formatted string describing the best matching game and the longest matching sequence.
 
         Returns:
-<<<<<<< HEAD
             str: A string describing the best matching game and the longest matching sequence. If no matching games
                  are found, returns "No matching games found."
         '''
@@ -213,89 +156,15 @@
                 f" The longest matching sequence starts{(' from the beginning' if start_move == 0 else f' with {start_match.get_move_notation()} at move {start_move}')}"
                 f" and continues for {match_info[2]} ply to {end_match.get_move_notation()} at move {end_match.get_move_number()}.")
     
-
     def __call__(self, 
                  print_result: bool = True):
         '''
         Executes find_match and optionally prints the result.
 
-=======
-            A tuple containing a Parser object of the best-matching PGN string, a list of 2 tuples for the start
-            and end indices of the matching sequence, and the maximum sequence length. If no matching games are
-            found, returns (None, None, 0).
-
-        Variables:
-            i - index of the position in the user's game
-            j - index of the position in the loaded game
-            g - DataFrame containing rows of the loaded game with a specific id
-
-        Steps:
-            1. Create a dictionary 'games' containing game ids as keys and their corresponding DataFrames as values.
-            2. Get the positions from the user's game using the parser.
-            3. Define the 'find_sequences' generator, which finds the longest matching sequence of positions between the user's game and all loaded games.
-            4. Use itertools.product to create a Cartesian product of games' items, positions, and games.
-            5. Iterate through the Cartesian product and calculate the longest continuous matching sequence of bitboards using itertools.takewhile.
-            6. Yield the PGN string of the game, and the indices of the matching sequence in the user's game and the loaded game.
-            7. Find the best match by selecting the game with the longest sequence.
-        '''
-
-        positions     = self.parser.get_positions()
-        num_positions = len(positions)
-        num_games     = len(self.games)
-
-        def find_sequences():
-            for g, i, j in it.product(self.games.values(), range(num_positions), range(num_games)):
-                if j >= len(g):
-                    continue
-
-                seq = sum(1 for _ in it.takewhile(lambda ij: positions[ij[0]].get_bitboard_integers() == g.loc[ij[1]]['bitboards'].tolist(),
-                                                 zip(it.count(i), it.count(j))))
-
-                yield g.iloc[0]['pgn'], [(i, i + seq - 1), (j, j + seq - 1)], seq
-
-                if len(positions) - i <= seq:
-                    break
-
-        self.set_match(max(find_sequences(), key = lambda x: x[2], default = (None, None, 0)))
-    
-
-    def __str__(self) -> str:
-        '''
-        Returns a formatted string describing the best matching game and the longest matching sequence.
-
-        Returns:
-            str: A string describing the best matching game and the longest matching sequence. If no matching games
-                 are found, returns "No matching games found."
-        '''
-
-        match_info = self.get_match()
-        if not match_info[0]: return "No matching games found."
-
-        positions      = self.parser.get_positions()
-        metadata       = match_info[0].get_metadata()
-        start_match = positions[match_info[1][0][0]]
-        start_move  = start_match.get_move_number()
-        end_match   = positions[match_info[1][0][1]]
-        # position.get_move_notation()
-        return (f"Your closest game match is {metadata.get('White', '')} vs. {metadata.get('Black', '')} in {metadata.get('Date', '').split('.')[0]}."
-                f" The longest matching sequence starts{(' from the beginning' if start_move == 0 else f' with {start_match.get_move_notation()} at move {start_move}')}"
-                f" and continues for {match_info[2]} ply to {end_match.get_move_notation()} at move {end_match.get_move_number()}.")
-    
-# series of {match_info[2]} ply
-    def __call__(self, 
-                 print_result: bool = True):
-        '''
-        Executes find_match and optionally prints the result.
-
->>>>>>> 288708dc
         Args:
             print_result (bool, optional): If True, prints the result to the terminal. Defaults to True.
         '''
 
         self.find_match()
-<<<<<<< HEAD
         if print_result and not self.get_exact_match: print(self)
-=======
-        if print_result: print(self)
->>>>>>> 288708dc
         return self.get_match()