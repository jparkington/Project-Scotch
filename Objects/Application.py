--- conflicted
+++ resolved
@@ -13,7 +13,6 @@
 from Utilities import *
 
 def main():
-<<<<<<< HEAD
     files  = Utility()
     parser = Parser(files())
     match  = Matcher(files, parser)()
@@ -24,16 +23,4 @@
 
 
 if __name__ == "__main__":
-    main()
-=======
-    parser = Parser(load_pgn_file())
-    match  = Matcher(parser)()
-    Navigator(parser, match[0], match[1])()
-
-if __name__ == "__main__":
-    main()
-
-# Remove "+[CATransaction synchronize] called within transaction"
-# Error when attempting to test gms file
-# Add about 10,000 games to Storage (maybe from a well-known event across years--use an import if possible)
->>>>>>> 288708dc
+    main()